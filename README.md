# Rust-GB
Compile Rust code to GBZ80 (Work in Progress)  
My first language is not English. It is always welcome to point out the awkward parts of this README.

![image](https://github.com/user-attachments/assets/ad6be282-170f-4a05-9d38-55217396e232)

## How is this possible?
1. The Rust compiler can generate LLVM-IR for the ATMega328 processor. (which powers Arduino)
2. LLVM-IR can be converted to C code using [llvm-cbe](https://github.com/JuliaHubOSS/llvm-cbe).
3. The C code can then be compiled to Z80 Assembly using [sdcc](https://sdcc.sourceforge.net/).
4. Z80 Assembly can be assembled into GBZ80 object code with [sdasgb](https://gbdk-2020.github.io/gbdk-2020/docs/api/docs_supported_consoles.html).
5. The GBZ80 object code can be linked with GBDK libraries and built into a Game Boy ROM using [lcc](https://gbdk-2020.github.io/gbdk-2020/docs/api/docs_toolchain.html#lcc).

I referred to [z80-babel](https://github.com/MartinezTorres/z80_babel) for steps 1–3, and used [gbdk-2020](https://github.com/gbdk-2020/gbdk-2020) for steps 4–5.

## Goal
My goal is to develop a Game Boy Development Kit that enables the creation of Game Boy games using Rust. 

Thanks to GBDK, Z80 Assembly generated from Rust can call GBDK's low-level library functions (such as `delay`, `waitpad`, etc.). 

My task is to wrap these functions in high-level Rust abstractions.

## Why use Rust instead of C or ASM?
1. Rust provides higher-level grammer than C like traits or generics.
2. Rust's memory stability helps you avoid to write incorrect code (even on a small device).
3. Putting everything aside, it's fun!

## Dependencies
* rust
* avr-gcc
* avr-libc
* llvm
* llvm-cbe
* sdcc

This project is still a work in progress, and I haven't tested it outside of my development environment.

Dependencies may change as the project evolves.

## Build
I do not recommend that you build this project now. because this is WIP and I'm still testing many things.

But if you want to do it, Here is the description below.

1. Install all dependencies in your linux (Use WSL for Windows)
2. Build llvm-cbe in `./ext` directory.
  follow [llvm-cbe](https://github.com/JuliaHubOSS/llvm-cbe)'s instruction to build it.  
  the path is `./ext/llvm-project/llvm/build/bin/llvm-cbe`
3. Execute `cargo build --release` in `./ext/rust-deps`
4. Now, `cargo build-rom` will build your GB ROM to `./out/main.gb`

```bash
# build GB ROM from Rust code
cargo build-rom

# build GB ROM from LLVM-IR
cargo llvm-rom
# ... from C code
cargo c-rom
# ... from ASM code
cargo asm-romm
```

## Build chain Description
### Rust bundling
Rust codes in `./source` bundled in one .rs file by [rust-bundler-cp](https://github.com/Endle/rust-bundler-cp)
### Rust -> LLVM-IR
Bundled Rust code is compiled to target `avr-unknown-gnu-atmega328`.  
This will provide 8-bit compatibility for z80.
### LLVM-IR post-processing
Currently, nigtly Rust's LLVM version is 19. and LLVM-CBE's LLVM version is 17.

Keep compatibility through the replacement of new function or polyfill.
### LLVM-IR -> C
LLVM-CBE compile LLVM-IR to C code.  
Unfortunetly, LLVM-CBE do not support some calling convention generated by Rust.  
So, Some features from rust (like `alloc::Vec`) can not be used.

Also, I'm considering If it can be replaced with [llvm-gbz80](https://github.com/Bevinsky/llvm-gbz80)
### C post-processing
The generated C code is for GCC. Therefore, it goes through post-processing before it is entered into SDCC.

It's a simple string replacement right now, but it can be more complicated.
### C -> ASM
SDCC compile C code for GBZ80 (`sm83`)
### ASM -> ROM
I used GBDK's build chain for this. GBDK's `lcc` link ASM with GBDK libraries and build a complete Gameboy ROM file.

## Can do and Can't do
### Can do 
* Call inline GB ASM functions in Rust
* Call the GBDK library in Rust
<<<<<<< HEAD
* Use `core` or `alloc` libraries of Rust
=======
* Use `core` and `alloc` libaries of Rust
>>>>>>> 8d651313
### Can't do
* Some Rust functions use fast calling convention which not supported in `LLVM-CBE`. (`alloc::Vec` or `assert_eq!` etc.<br>I'm finding a solution for it.
* External crates are likely not supported.
<|MERGE_RESOLUTION|>--- conflicted
+++ resolved
@@ -90,11 +90,7 @@
 ### Can do 
 * Call inline GB ASM functions in Rust
 * Call the GBDK library in Rust
-<<<<<<< HEAD
 * Use `core` or `alloc` libraries of Rust
-=======
-* Use `core` and `alloc` libaries of Rust
->>>>>>> 8d651313
 ### Can't do
 * Some Rust functions use fast calling convention which not supported in `LLVM-CBE`. (`alloc::Vec` or `assert_eq!` etc.<br>I'm finding a solution for it.
 * External crates are likely not supported.
